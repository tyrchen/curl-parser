// a curl cli parser
ws = _{ " " | "\t" }
newline = _{ "\r" | "\n" }
slash = _{ "\\" ~ ws* ~ newline+ }

single_quoted = _{ "'" ~ single_quoted_inner ~ "'" }
single_quoted_inner = { (!"'" ~ ANY)* }
double_quoted = _{ "\"" ~ double_quoted_inner ~ "\"" }
double_quoted_inner = { (!"\"" ~ ANY)* }

none_ws = { (!ws ~ ANY)+ }
<<<<<<< HEAD
url = @{ "http" ~ "s"? ~ "://" ~ none_ws }
option = _{ method_option | header_option | location_option | body_option | auth_option}
=======
url_plain = @{ "http" ~ "s"? ~ "://" ~ none_ws }
url = { single_quoted | double_quoted | url_plain }
option = _{ method_option | header_option | body_option | auth_option}
>>>>>>> 1149953e

method_option = _{ ("-X" | "--request") ~ ws+ ~ method }
method = @{ "GET" | "POST" | "PUT" | "DELETE" | "PATCH" }

header_option = _{ ("-H" | "--header") ~ ws+ ~ header }
header = { single_quoted | double_quoted | none_ws }

location_option = _{ ("-L" | "--location") ~ ws+ ~ location }
location = { single_quoted | double_quoted | none_ws }

body_option = _{ ("-d" | "--data") ~ ws+ ~ body }
body = { (!(("-" ~ ASCII_ALPHA_UPPER) | ("--" ~ ASCII_ALPHA_LOWER) | "\\") ~ ANY)+ }

auth_option = _{ "-u" ~ ws+ ~ auth }
auth = { single_quoted | double_quoted | none_ws }

wss = _{ ws* ~ slash* ~ ws* }

input = _{
    SOI ~ "curl" ~ wss ~ (option ~ wss )* ~ url? ~ (wss ~ option ~ wss)* ~ ws* ~ EOI
}<|MERGE_RESOLUTION|>--- conflicted
+++ resolved
@@ -9,14 +9,9 @@
 double_quoted_inner = { (!"\"" ~ ANY)* }
 
 none_ws = { (!ws ~ ANY)+ }
-<<<<<<< HEAD
-url = @{ "http" ~ "s"? ~ "://" ~ none_ws }
-option = _{ method_option | header_option | location_option | body_option | auth_option}
-=======
 url_plain = @{ "http" ~ "s"? ~ "://" ~ none_ws }
 url = { single_quoted | double_quoted | url_plain }
-option = _{ method_option | header_option | body_option | auth_option}
->>>>>>> 1149953e
+option = _{ method_option | header_option | location_option | body_option | auth_option}
 
 method_option = _{ ("-X" | "--request") ~ ws+ ~ method }
 method = @{ "GET" | "POST" | "PUT" | "DELETE" | "PATCH" }
